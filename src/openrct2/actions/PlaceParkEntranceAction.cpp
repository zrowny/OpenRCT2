/*****************************************************************************
 * Copyright (c) 2014-2020 OpenRCT2 developers
 *
 * For a complete list of all authors, please refer to contributors.md
 * Interested in contributing? Visit https://github.com/OpenRCT2/OpenRCT2
 *
 * OpenRCT2 is licensed under the GNU General Public License version 3.
 *****************************************************************************/

#include "PlaceParkEntranceAction.h"

#include "../Cheats.h"
#include "../OpenRCT2.h"
#include "../core/MemoryStream.h"
#include "../localisation/StringIds.h"
#include "../management/Finance.h"
#include "../world/Entrance.h"
#include "../world/Footpath.h"
#include "../world/MapAnimation.h"
#include "../world/Park.h"
#include "../world/Sprite.h"
#include "../world/Surface.h"

PlaceParkEntranceAction::PlaceParkEntranceAction(const CoordsXYZD& location, ObjectEntryIndex pathType)
    : _loc(location)
    , _pathType(pathType)
{
}

uint16_t PlaceParkEntranceAction::GetActionFlags() const
{
    return GameActionBase::GetActionFlags() | GameActions::Flags::EditorOnly;
}

void PlaceParkEntranceAction::Serialise(DataSerialiser& stream)
{
    GameAction::Serialise(stream);

    stream << DS_TAG(_loc);
    stream << DS_TAG(_pathType);
}

GameActions::Result::Ptr PlaceParkEntranceAction::Query() const
{
    if (!(gScreenFlags & SCREEN_FLAGS_EDITOR) && !gCheatsSandboxMode)
    {
        return std::make_unique<GameActions::Result>(
            GameActions::Status::NotInEditorMode, STR_CANT_BUILD_PARK_ENTRANCE_HERE, STR_NONE);
    }

    auto res = std::make_unique<GameActions::Result>();
    res->Expenditure = ExpenditureType::LandPurchase;
    res->Position = { _loc.x, _loc.y, _loc.z };

    if (!map_check_free_elements_and_reorganise(3))
    {
        return std::make_unique<GameActions::Result>(
            GameActions::Status::NoFreeElements, STR_CANT_BUILD_PARK_ENTRANCE_HERE, STR_NONE);
    }

    if (!LocationValid(_loc) || _loc.x <= 32 || _loc.y <= 32 || _loc.x >= (GetMapSizeUnits() - 32)
        || _loc.y >= (GetMapSizeUnits() - 32))
    {
        return std::make_unique<GameActions::Result>(
            GameActions::Status::InvalidParameters, STR_CANT_BUILD_PARK_ENTRANCE_HERE, STR_TOO_CLOSE_TO_EDGE_OF_MAP);
    }

    if (gParkEntrances.size() >= MAX_PARK_ENTRANCES)
    {
        return std::make_unique<GameActions::Result>(
            GameActions::Status::InvalidParameters, STR_CANT_BUILD_PARK_ENTRANCE_HERE, STR_ERR_TOO_MANY_PARK_ENTRANCES);
    }

    auto zLow = _loc.z;
    auto zHigh = zLow + ParkEntranceHeight;
    CoordsXYZ entranceLoc = _loc;
    for (uint8_t index = 0; index < 3; index++)
    {
        if (index == 1)
        {
            entranceLoc += CoordsDirectionDelta[(_loc.direction - 1) & 0x3];
        }
        else if (index == 2)
        {
            entranceLoc.x += CoordsDirectionDelta[(_loc.direction + 1) & 0x3].x * 2;
            entranceLoc.y += CoordsDirectionDelta[(_loc.direction + 1) & 0x3].y * 2;
        }

        if (auto res2 = MapCanConstructAt({ entranceLoc, zLow, zHigh }, { 0b1111, 0 }); res2->Error != GameActions::Status::Ok)
        {
            return std::make_unique<GameActions::Result>(
                GameActions::Status::NoClearance, STR_CANT_BUILD_PARK_ENTRANCE_HERE, res2->ErrorMessage.GetStringId(),
                res2->ErrorMessageArgs.data());
        }

        // Check that entrance element does not already exist at this location
        EntranceElement* entranceElement = map_get_park_entrance_element_at(entranceLoc, false);
        if (entranceElement != nullptr)
        {
            return std::make_unique<GameActions::Result>(
                GameActions::Status::ItemAlreadyPlaced, STR_CANT_BUILD_PARK_ENTRANCE_HERE, STR_NONE);
        }
    }

    return res;
}

GameActions::Result::Ptr PlaceParkEntranceAction::Execute() const
{
    auto res = std::make_unique<GameActions::Result>();
    res->Expenditure = ExpenditureType::LandPurchase;
    res->Position = CoordsXYZ{ _loc.x, _loc.y, _loc.z };

    uint32_t flags = GetFlags();

    gParkEntrances.push_back(_loc);

    auto zLow = _loc.z;
    auto zHigh = zLow + ParkEntranceHeight;
    CoordsXY entranceLoc = { _loc.x, _loc.y };
    for (uint8_t index = 0; index < 3; index++)
    {
        if (index == 1)
        {
            entranceLoc.x += CoordsDirectionDelta[(_loc.direction - 1) & 0x3].x;
            entranceLoc.y += CoordsDirectionDelta[(_loc.direction - 1) & 0x3].y;
        }
        else if (index == 2)
        {
            entranceLoc.x += CoordsDirectionDelta[(_loc.direction + 1) & 0x3].x * 2;
            entranceLoc.y += CoordsDirectionDelta[(_loc.direction + 1) & 0x3].y * 2;
        }

        if (!(flags & GAME_COMMAND_FLAG_GHOST))
        {
            SurfaceElement* surfaceElement = map_get_surface_element_at(entranceLoc);
            if (surfaceElement != nullptr)
            {
                surfaceElement->SetOwnership(OWNERSHIP_UNOWNED);
            }
        }

        auto* entranceElement = TileElementInsert<EntranceElement>(CoordsXYZ{ entranceLoc, zLow }, 0b1111);
        Guard::Assert(entranceElement != nullptr);

        entranceElement->SetClearanceZ(zHigh);
        entranceElement->SetGhost(flags & GAME_COMMAND_FLAG_GHOST);
        entranceElement->SetDirection(_loc.direction);
        entranceElement->SetSequenceIndex(index);
        entranceElement->SetEntranceType(ENTRANCE_TYPE_PARK_ENTRANCE);
<<<<<<< HEAD
        if (gFootpathSelection.LegacyPath == OBJECT_ENTRY_INDEX_NULL)
        {
            entranceElement->SetSurfaceEntryIndex(gFootpathSelection.NormalSurface);
        }
        else
        {
            entranceElement->SetPathEntryIndex(gFootpathSelection.LegacyPath);
        }
=======
        entranceElement->SetPathType(_pathType);
>>>>>>> 1aec3205

        if (!entranceElement->IsGhost())
        {
            footpath_connect_edges(entranceLoc, entranceElement->as<TileElement>(), GAME_COMMAND_FLAG_APPLY);
        }

        update_park_fences(entranceLoc);
        update_park_fences({ entranceLoc.x - COORDS_XY_STEP, entranceLoc.y });
        update_park_fences({ entranceLoc.x + COORDS_XY_STEP, entranceLoc.y });
        update_park_fences({ entranceLoc.x, entranceLoc.y - COORDS_XY_STEP });
        update_park_fences({ entranceLoc.x, entranceLoc.y + COORDS_XY_STEP });

        map_invalidate_tile({ entranceLoc, entranceElement->GetBaseZ(), entranceElement->GetClearanceZ() });

        if (index == 0)
        {
            map_animation_create(MAP_ANIMATION_TYPE_PARK_ENTRANCE, { entranceLoc, zLow });
        }
    }

    return res;
}<|MERGE_RESOLUTION|>--- conflicted
+++ resolved
@@ -148,7 +148,6 @@
         entranceElement->SetDirection(_loc.direction);
         entranceElement->SetSequenceIndex(index);
         entranceElement->SetEntranceType(ENTRANCE_TYPE_PARK_ENTRANCE);
-<<<<<<< HEAD
         if (gFootpathSelection.LegacyPath == OBJECT_ENTRY_INDEX_NULL)
         {
             entranceElement->SetSurfaceEntryIndex(gFootpathSelection.NormalSurface);
@@ -157,9 +156,6 @@
         {
             entranceElement->SetPathEntryIndex(gFootpathSelection.LegacyPath);
         }
-=======
-        entranceElement->SetPathType(_pathType);
->>>>>>> 1aec3205
 
         if (!entranceElement->IsGhost())
         {
