--- conflicted
+++ resolved
@@ -39,11 +39,7 @@
 // This string specifies which version of network stream current build uses.
 // It is used for making sure only compatible builds get connected, even within
 // single OpenRCT2 version.
-<<<<<<< HEAD
-#define NETWORK_STREAM_VERSION "30"
-=======
-#define NETWORK_STREAM_VERSION "14"
->>>>>>> efd5d7df
+#define NETWORK_STREAM_VERSION "31"
 #define NETWORK_STREAM_ID OPENRCT2_VERSION "-" NETWORK_STREAM_VERSION
 
 static Peep* _pickup_peep = nullptr;
@@ -2229,16 +2225,10 @@
             break;
         case NetworkAuth::BadVersion:
         {
-<<<<<<< HEAD
             auto version = std::string(packet.ReadString());
             auto versionp = version.c_str();
             connection.SetLastDisconnectReason(STR_MULTIPLAYER_INCORRECT_SOFTWARE_VERSION, &versionp);
-            connection.Socket->Disconnect();
-=======
-            const char* version = packet.ReadString();
-            connection.SetLastDisconnectReason(STR_MULTIPLAYER_INCORRECT_SOFTWARE_VERSION, &version);
             connection.Disconnect();
->>>>>>> efd5d7df
             break;
         }
         case NetworkAuth::BadPassword:
@@ -2544,19 +2534,11 @@
 {
     if (connection.AuthStatus != NetworkAuth::Ok)
     {
-<<<<<<< HEAD
+        auto* hostName = connection.Socket->GetHostName();
         auto gameversion = packet.ReadString();
         auto name = packet.ReadString();
         auto password = packet.ReadString();
         auto pubkey = packet.ReadString();
-=======
-        const char* hostName = connection.Socket->GetHostName();
-
-        const char* gameversion = packet.ReadString();
-        const char* name = packet.ReadString();
-        const char* password = packet.ReadString();
-        const char* pubkey = packet.ReadString();
->>>>>>> efd5d7df
         uint32_t sigsize;
         packet >> sigsize;
         if (pubkey.empty())
