--- conflicted
+++ resolved
@@ -823,51 +823,6 @@
         snprintf(msg, sizeof(msg), "rct_vehicle_colour(body_colour = %d, trim_colour = %d)", val.body_colour, val.trim_colour);
         stream->Write(msg, strlen(msg));
     }
-<<<<<<< HEAD
-=======
-};
-
-template<> struct DataSerializerTraits_t<ObjectEntryDescriptor>
-{
-    static void encode(OpenRCT2::IStream* stream, const ObjectEntryDescriptor& val)
-    {
-        stream->Write(&val.Generation);
-        if (val.Generation == ObjectGeneration::DAT)
-        {
-            DataSerializerTraits<rct_object_entry> s;
-            s.encode(stream, val.Entry);
-        }
-        else
-        {
-            DataSerializerTraits<std::string> s;
-            s.encode(stream, val.Identifier);
-        }
-    }
-    static void decode(OpenRCT2::IStream* stream, ObjectEntryDescriptor& val)
-    {
-        ObjectGeneration generation;
-        stream->Read(&generation);
-        if (generation == ObjectGeneration::DAT)
-        {
-            rct_object_entry obj;
-            DataSerializerTraits<rct_object_entry> s;
-            s.decode(stream, obj);
-            val = ObjectEntryDescriptor(obj);
-        }
-        else
-        {
-            std::string id;
-            DataSerializerTraits<std::string> s;
-            s.decode(stream, id);
-            val = ObjectEntryDescriptor(id);
-        }
-    }
-    static void log(OpenRCT2::IStream* stream, const ObjectEntryDescriptor& val)
-    {
-        char msg[128] = {};
-        snprintf(msg, sizeof(msg), "ObjectEntryDescriptor (Generation = %d)", static_cast<int32_t>(val.Generation));
-        stream->Write(msg, strlen(msg));
-    }
 };
 
 template<> struct DataSerializerTraits_t<IntensityRange>
@@ -914,5 +869,4 @@
             static_cast<int32_t>(val.type), val.item, val.freshness, val.fresh_timeout);
         stream->Write(msg, strlen(msg));
     }
->>>>>>> efd5d7df
 };